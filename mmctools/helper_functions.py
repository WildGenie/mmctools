--- conflicted
+++ resolved
@@ -1280,8 +1280,6 @@
         else:
             psd_f = psd_level.combine_first(psd_f)
     return(psd_f)
-<<<<<<< HEAD
-
 
 def calcTRI(hgt,window=None,footprint=None):
     '''
@@ -1390,6 +1388,4 @@
     if return_slope:
         return vrm,slope
     else:
-        return vrm
-=======
->>>>>>> 06de539a
+        return vrm