--- conflicted
+++ resolved
@@ -1,11 +1,8 @@
 # mmctools
-<<<<<<< HEAD
-Repository for MMC preprocessing, postprocessing, and analysis
+A repository for mesoscale-to-microscale coupling (MMC) preprocessing,
+postprocessing, and analysis tools
 
 See the `dev` branch for the latest code under development. 
-=======
-A repository for mesoscale-to-microscale coupling (MMC) preprocessing,
-postprocessing, and analysis tools
 
 
 ## Overview
@@ -98,4 +95,3 @@
 Office of the U.S. Department of Energy’s (DOE’s) Energy Efficiency and
 Renewable Energy Office. The MMC project is a joint collaboration between six
 DOE national laboratories and the National Center for Atmospheric Research.
->>>>>>> 62d79e60
